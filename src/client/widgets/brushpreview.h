/*
   Drawpile - a collaborative drawing program.

   Copyright (C) 2006-2016 Calle Laakkonen

   Drawpile is free software: you can redistribute it and/or modify
   it under the terms of the GNU General Public License as published by
   the Free Software Foundation, either version 3 of the License, or
   (at your option) any later version.

   Drawpile is distributed in the hope that it will be useful,
   but WITHOUT ANY WARRANTY; without even the implied warranty of
   MERCHANTABILITY or FITNESS FOR A PARTICULAR PURPOSE.  See the
   GNU General Public License for more details.

   You should have received a copy of the GNU General Public License
   along with Drawpile.  If not, see <http://www.gnu.org/licenses/>.
*/
#ifndef BRUSHPREVIEW_H
#define BRUSHPREVIEW_H

#include <QFrame>

#include "core/brush.h"
#include "core/blendmodes.h"

class QMenu;

namespace paintcore {
	class LayerStack;
}

#ifndef DESIGNER_PLUGIN
//! Custom widgets
namespace widgets {
#define PLUGIN_EXPORT
#else
#include <QtUiPlugin/QDesignerExportWidget>
#define PLUGIN_EXPORT QDESIGNER_WIDGET_EXPORT
#endif

/**
 * @brief Brush previewing widget
 */
class PLUGIN_EXPORT BrushPreview : public QFrame {
	Q_OBJECT
	Q_PROPERTY(PreviewShape previewShape READ previewShape WRITE setPreviewShape)
	Q_PROPERTY(bool transparentBackground READ isTransparentBackground WRITE setTransparentBackground)
	Q_ENUMS(PreviewShape)
	public:
		enum PreviewShape {Stroke, Line, Rectangle, Ellipse, FloodFill};

		BrushPreview(QWidget *parent=0, Qt::WindowFlags f=0);
		~BrushPreview();

		//! Set preview shape
		void setPreviewShape(PreviewShape shape);

		//! Get preview shape
		PreviewShape previewShape() const { return _shape; }

		//! Get the displayed brush
		const paintcore::Brush &brush() const { return m_brush; }

		bool isTransparentBackground() const { return _tranparentbg; }

	public slots:
		//! Set the brush to preview
		/**
		 * @param brush brush to set
		 */
		void setBrush(const paintcore::Brush& brush);

		//! Set preview brush size
		void setSize(int size);

		//! Set preview brush opacity
		void setOpacity(int opacity);

		//! Set preview brush hardness
		void setHardness(int hardness);

		//! Set preview brush color smudging pressure
		void setSmudge(int smudge);

		//! Enable/disable default size pressure sensitivity
		void setSizePressure(bool enable);

		//! Set brush color
		void setColor(const QColor& color);

		//! Set dab spacing
		void setSpacing(int spacing);

		//! Set smudge color sampling frequency
		void setSmudgeFrequency(int f);

		//! Enable/disable default opacity pressure sensitivity
		void setOpacityPressure(bool enable);

		//! Enable/disable default hardness pressure sensitivity
		void setHardnessPressure(bool enable);

		//! Enable/disable smudging pressure sensitivity
		void setSmudgePressure(bool enable);

		//! Enable/disable subpixel precision
		void setSubpixel(bool enable);

		//! Select a blending mode
		void setBlendingMode(paintcore::BlendMode::Mode mode);

		//! Set/unset hard edge mode (100% hardness + no subpixels)
		void setHardEdge(bool hard);

		//! Set/unset incremental drawing mode
		void setIncremental(bool incremental);

		//! Set/unset transparent layer background (affects preview only)
		void setTransparentBackground(bool tranparent);

		//! This is used for flood fill preview only
		void setFloodFillTolerance(int tolerance);

		//! This is used for flood fill preview only
		void setFloodFillExpansion(int expansion);

		//! This is used for flood fill preview only
		void setUnderFill(bool underfill);

	signals:
		void requestColorChange();
		void brushChanged(const paintcore::Brush&);

	protected:
		void paintEvent(QPaintEvent *event);
		void resizeEvent(QResizeEvent *);
		void changeEvent(QEvent *);
		void mouseDoubleClickEvent(QMouseEvent*);
		void contextMenuEvent(QContextMenuEvent *);

	private:
		void notifyBrushChange();
		void updatePreview();
		void updateBackground();

		paintcore::Brush m_brush;

		paintcore::LayerStack *m_preview;
		QPixmap m_previewCache;

		bool _sizepressure;
		bool _opacitypressure;
		bool _hardnesspressure;
		bool _smudgepressure;
<<<<<<< HEAD
		QColor m_color, m_bg;
=======
		bool m_hardedge;
		QColor _color1, _color2;
>>>>>>> 066ce8f4
		PreviewShape _shape;
		qreal m_hardness;
		int _fillTolerance;
		int _fillExpansion;
		bool _underFill;
		bool m_needupdate;
		bool _tranparentbg;

		QMenu *_ctxmenu;
};

#ifndef DESIGNER_PLUGIN
}
#endif

#endif
<|MERGE_RESOLUTION|>--- conflicted
+++ resolved
@@ -153,12 +153,8 @@
 		bool _opacitypressure;
 		bool _hardnesspressure;
 		bool _smudgepressure;
-<<<<<<< HEAD
 		QColor m_color, m_bg;
-=======
 		bool m_hardedge;
-		QColor _color1, _color2;
->>>>>>> 066ce8f4
 		PreviewShape _shape;
 		qreal m_hardness;
 		int _fillTolerance;

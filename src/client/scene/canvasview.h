/*
   Drawpile - a collaborative drawing program.

   Copyright (C) 2006-2014 Calle Laakkonen

   Drawpile is free software: you can redistribute it and/or modify
   it under the terms of the GNU General Public License as published by
   the Free Software Foundation, either version 3 of the License, or
   (at your option) any later version.

   Drawpile is distributed in the hope that it will be useful,
   but WITHOUT ANY WARRANTY; without even the implied warranty of
   MERCHANTABILITY or FITNESS FOR A PARTICULAR PURPOSE.  See the
   GNU General Public License for more details.

   You should have received a copy of the GNU General Public License
   along with Drawpile.  If not, see <http://www.gnu.org/licenses/>.
*/
#ifndef EDITORVIEW_H
#define EDITORVIEW_H

#include <QGraphicsView>

class QGestureEvent;
class QTouchEvent;

#include "core/point.h"
#include "tools/tool.h"
#include "quick/pressure.h"

namespace drawingboard {
	class CanvasScene;
}

namespace widgets {


/**
 * @brief Editor view
 * The editor view is a customized QGraphicsView that displays
 * the drawing board and handes user input.
 * It also provides other features, such as brush outline preview.
 */
class CanvasView : public QGraphicsView
{
	Q_OBJECT
	public:
		enum TabletMode { DISABLE_TABLET, ENABLE_TABLET, HYBRID_TABLET }; // hybrid mode combines tablet and mouse events to work around QTabletEvent bugs

		CanvasView(QWidget *parent=0);

		//! Set the board to use
		void setCanvas(drawingboard::CanvasScene *scene);
		
		//! Get the current zoom factor
		qreal zoom() const { return _zoom; }

		//! Get the current rotation angle in degrees
		qreal rotation() const { return _rotate; }
		
		using QGraphicsView::mapToScene;
		paintcore::Point mapToScene(const QPoint &point, qreal pressure) const;
		paintcore::Point mapToScene(const QPointF &point, qreal pressure) const;

		//! The center point of the view in scene coordinates
		QPoint viewCenterPoint() const;

		//! Enable/disable tablet event handling
		void setTabletMode(TabletMode mode);

		//! Enable/disable touch gestures
		void setTouchGestures(bool scroll, bool pinch, bool twist);

		//! Is drawing in progress at the moment?
		bool isPenDown() const { return _pendown != NOTDOWN; }

		//! Is this point (scene coordinates) inside the viewport?
		bool isPointVisible(const QPointF &point) const;

	signals:
		//! An image has been dropped on the widget
		void imageDropped(const QImage &image);

		//! An URL was dropped on the widget
		void urlDropped(const QUrl &url);

		//! A color was dropped on the widget
		void colorDropped(const QColor &color);

		//! The view has been transformed
		void viewTransformed(qreal zoom, qreal angle);

		//! Pointer moved in pointer tracking mode
		void pointerMoved(const QPointF &point);

		//! Pointer was just brought to the top of the widget border
		void hotBorder(bool hot);

		void penDown(const QPointF &point, qreal pressure);
		void penMove(const QPointF &point, qreal pressure, bool shift, bool alt);
		void penUp();
		void quickAdjust(qreal value);

	public slots:
		//! Set the size of the brush preview outline
		void setOutlineSize(int size);

		//! Enable subpixel precision for brush preview outline
		void setOutlineSubpixelMode(bool subpixel);

		//! Enable or disable the crosshair cursor
		void setCrosshair(bool enable);

		//! Enable or disable pixel grid (shown only at high zoom levels)
		void setPixelGrid(bool enable);

		//! Scroll view to location
		void scrollTo(const QPoint& point);
		
		//! Set the zoom factor
		void setZoom(qreal zoom);

		//! Set the rotation angle in degrees
		void setRotation(qreal angle);

		void setViewFlip(bool flip);
		void setViewMirror(bool mirror);

		void setLocked(bool lock);

		//! Send pointer position updates even when not drawing
		void setPointerTracking(bool tracking);

		void setPressureMapping(const PressureMapping &mapping);

		//! Increase/decrease zoom factor by this many steps
		void zoomSteps(int steps);

		//! Increase zoom factor
		void zoomin();

		//! Decrease zoom factor
		void zoomout();

		void setToolCursor(const QCursor &cursor);

	protected:
		void enterEvent(QEvent *event);
		void leaveEvent(QEvent *event);
		void mouseMoveEvent(QMouseEvent *event);
		void mousePressEvent(QMouseEvent *event);
		void mouseReleaseEvent(QMouseEvent *event);
		void mouseDoubleClickEvent(QMouseEvent*);
		void wheelEvent(QWheelEvent *event);
		void keyPressEvent(QKeyEvent *event);
		void keyReleaseEvent(QKeyEvent *event);
		bool viewportEvent(QEvent *event);
		void drawForeground(QPainter *painter, const QRectF& rect);
		void dragEnterEvent(QDragEnterEvent *event);
		void dragMoveEvent(QDragMoveEvent *event);
		void dropEvent(QDropEvent *event);
		void showEvent(QShowEvent *event);

	private:
		// unified mouse/stylus event handlers
		void penPressEvent(const QPointF &pos, float pressure, Qt::MouseButton button, Qt::KeyboardModifiers modifiers, bool isStylus);
		void penMoveEvent(const QPointF &pos, float pressure, Qt::MouseButtons buttons, Qt::KeyboardModifiers modifiers, bool isStylus);
		void penReleaseEvent(const QPointF &pos, Qt::MouseButton button);

		void doQuickAdjust1(float delta);

	private:
		float mapPressure(float pressure, bool stylus);

		//! View transformation mode (for dragging)
		enum ViewTransform {DRAG_NOTRANSFORM, DRAG_TRANSLATE, DRAG_ROTATE, DRAG_ZOOM, DRAG_QUICKADJUST1};

		//! Start dragging the view
		void startDrag(int x, int y, ViewTransform mode);

		//! Stop dragging the view
		void stopDrag();

		//! Drag the view
		void moveDrag(int x, int y);

		//! Redraw the scene around the outline cursor if necesasry
		void updateOutline(paintcore::Point point);
		void updateOutline();

		void onPenDown(const paintcore::Point &p, bool right);
		void onPenMove(const paintcore::Point &p, bool right, bool shift, bool alt);
		void onPenUp(bool right);
		
		void gestureEvent(QGestureEvent *event);
		void touchEvent(QTouchEvent *event);

		void resetCursor();

		/**
		 * @brief State of the pen
		 *
		 * - NOTDOWN pen is not down
		 * - MOUSEDOWN mouse is down
		 * - TABLETDOWN tablet stylus is down
		 */
		enum {NOTDOWN, MOUSEDOWN, TABLETDOWN} _pendown;

		//! If Ctrl is held, pen goes to "special" mode (which is currently quick color picker mode)
		bool _specialpenmode;

		//! Is the view being dragged
		ViewTransform _isdragging;
		ViewTransform _dragbtndown;
		int _dragx,_dragy;

		//! Previous pointer location
		paintcore::Point m_firstpoint;
		paintcore::Point _prevpoint;
		paintcore::Point _prevoutlinepoint;
<<<<<<< HEAD
		qreal _pointerdistance;
		qreal _pointervelocity;
=======
		float _pointerdistance;
		float _pointervelocity;
		StrokeSmoother _smoother;
		bool m_isFirstpoint;
>>>>>>> 24caa30f
		bool _prevshift;
		bool _prevalt;

		qreal _gestureStartZoom;
		qreal _gestureStartAngle;

		float _outlinesize;
		bool _showoutline, _subpixeloutline;
		bool _enablecrosshair;
		QCursor _crosshaircursor, _colorpickcursor;
		QCursor m_toolcursor;

		qreal _zoom; // View zoom in percents
		qreal _rotate; // View rotation in degrees
		bool _flip; // Flip Y axis
		bool _mirror; // Flip X axis

		drawingboard::CanvasScene *_scene;

		// Input settings
		PressureMapping m_pressuremapping;

		TabletMode _tabletmode;

		qreal _lastPressure; // these two are used only with hybrid tablet mode
		bool _stylusDown;

		int _zoomWheelDelta;

		bool _locked;
		bool _pointertracking;
		bool _pixelgrid;

		bool _hotBorderTop;

		bool _enableTouchScroll, _enableTouchPinch, _enableTouchTwist;
		bool _touching, _touchRotating;
		qreal _touchStartZoom, _touchStartRotate;
		qreal _dpi;
};

}

#endif
<|MERGE_RESOLUTION|>--- conflicted
+++ resolved
@@ -218,15 +218,8 @@
 		paintcore::Point m_firstpoint;
 		paintcore::Point _prevpoint;
 		paintcore::Point _prevoutlinepoint;
-<<<<<<< HEAD
 		qreal _pointerdistance;
 		qreal _pointervelocity;
-=======
-		float _pointerdistance;
-		float _pointervelocity;
-		StrokeSmoother _smoother;
-		bool m_isFirstpoint;
->>>>>>> 24caa30f
 		bool _prevshift;
 		bool _prevalt;
 
